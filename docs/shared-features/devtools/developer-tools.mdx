--- conflicted
+++ resolved
@@ -7,13 +7,6 @@
 status: in testing
 ---
 
-<<<<<<< HEAD
-import InReview from '../../partials/in-review-notice.mdx'
-
-<InReview />
-
-=======
->>>>>>> 730566e3
 <div id="devtools-kibana"></div>
 
 {/* [cols="2"] */}
