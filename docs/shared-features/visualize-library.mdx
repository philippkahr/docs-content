---
id: serverlessVisualizeLibrary
slug: /serverless/visualize-library
title: Visualize Library
#description: Add description here.
tags: [ 'serverless', 'Elasticsearch', 'Observability', 'Security' ]
status: in review
---

{/* TODO: Figure out best way to deal with inconsistent location of these capabilities in different solutions. */}

<<<<<<< HEAD
This content applies to: <DocBadge template="elasticsearch" slug="/serverless/elasticsearch/what-is-elasticsearch-serverless" /> <DocBadge template="observability" slug="/serverless/observability/what-is-observability-serverless" /> <DocBadge template="security" slug="/serverless/security/what-is-security-serverless" /> 
=======
import InReview from '../partials/in-review-notice.mdx'

<InReview />

This content applies to: <DocBadge template="elasticsearch" slug="/serverless/elasticsearch/what-is-elasticsearch-serverless" /> <DocBadge template="observability" slug="/serverless/observability/what-is-observability-serverless" /> <DocBadge template="security" slug="/serverless/security/what-is-security-serverless" /> 

The **Visualize Library** is a space where you can save visualization panels that you may want to use across multiple dashboards. The **Visualize Library** consists of two pages:

* **Visualizations**
* **Annotation groups**

## Visualizations

By default the **Visualizations** page opens first. Here you can create new visualizations, or select from a list of previously created visualizations. To learn more, refer to <DocLink id="serverlessElasticsearchExploreYourDataVisualizations" section="save-to-the-visualize-library">save to the Visualize Library</DocLink>. 

## Annotation groups

**Annotation groups** give you the option to mark points on a visualization panel with events, such as a deployment, to help track performance. These annotations can be reused across multiple visualization panels. 
>>>>>>> a167342d
<|MERGE_RESOLUTION|>--- conflicted
+++ resolved
@@ -8,13 +8,6 @@
 ---
 
 {/* TODO: Figure out best way to deal with inconsistent location of these capabilities in different solutions. */}
-
-<<<<<<< HEAD
-This content applies to: <DocBadge template="elasticsearch" slug="/serverless/elasticsearch/what-is-elasticsearch-serverless" /> <DocBadge template="observability" slug="/serverless/observability/what-is-observability-serverless" /> <DocBadge template="security" slug="/serverless/security/what-is-security-serverless" /> 
-=======
-import InReview from '../partials/in-review-notice.mdx'
-
-<InReview />
 
 This content applies to: <DocBadge template="elasticsearch" slug="/serverless/elasticsearch/what-is-elasticsearch-serverless" /> <DocBadge template="observability" slug="/serverless/observability/what-is-observability-serverless" /> <DocBadge template="security" slug="/serverless/security/what-is-security-serverless" /> 
 
@@ -29,5 +22,4 @@
 
 ## Annotation groups
 
-**Annotation groups** give you the option to mark points on a visualization panel with events, such as a deployment, to help track performance. These annotations can be reused across multiple visualization panels. 
->>>>>>> a167342d
+**Annotation groups** give you the option to mark points on a visualization panel with events, such as a deployment, to help track performance. These annotations can be reused across multiple visualization panels. 